// Copyright 2019-2021 Parity Technologies (UK) Ltd.
// This file is part of subxt.
//
// subxt is free software: you can redistribute it and/or modify
// it under the terms of the GNU General Public License as published by
// the Free Software Foundation, either version 3 of the License, or
// (at your option) any later version.
//
// subxt is distributed in the hope that it will be useful,
// but WITHOUT ANY WARRANTY; without even the implied warranty of
// MERCHANTABILITY or FITNESS FOR A PARTICULAR PURPOSE.  See the
// GNU General Public License for more details.
//
// You should have received a copy of the GNU General Public License
// along with subxt.  If not, see <http://www.gnu.org/licenses/>.

use jsonrpsee_http_client::{
    types::traits::Client,
    HttpClientBuilder,
};
use std::{
    env,
    fs,
    net::TcpListener,
    ops::{
        Deref,
        DerefMut,
    },
    path::Path,
    process::Command,
    sync::atomic::{
        AtomicU16,
        Ordering,
    },
    thread,
    time,
};

static SUBSTRATE_BIN_ENV_VAR: &str = "SUBSTRATE_NODE_PATH";

#[async_std::main]
async fn main() {
    run().await;
}

async fn run() {
    // Select substrate binary to run based on env var.
    let substrate_bin =
        env::var(SUBSTRATE_BIN_ENV_VAR).unwrap_or_else(|_| "substrate".to_owned());

    // Run binary.
    let port = next_open_port()
        .expect("Cannot spawn substrate: no available ports in the given port range");
    let cmd = Command::new(&substrate_bin)
        .arg("--dev")
        .arg("--tmp")
        .arg(format!("--rpc-port={}", port))
        .spawn();
    let mut cmd = match cmd {
        Ok(cmd) => KillOnDrop(cmd),
        Err(e) => {
            panic!("Cannot spawn substrate command '{}': {}", substrate_bin, e)
        }
    };

    // Download metadata from binary; retry until successful, or a limit is hit.
    let metadata_bytes: sp_core::Bytes = {
        const MAX_RETRIES: usize = 20;
        let mut retries = 0;
<<<<<<< HEAD
        let mut wait_secs = 1;
        let rpc_client = HttpClientBuilder::default()
            .build(&format!("http://localhost:{}", port))
            .expect("valid URL; qed");

=======
>>>>>>> 4ca50ef8
        loop {
            if retries >= MAX_RETRIES {
                panic!("Cannot connect to substrate node after {} retries", retries);
            }
            let res = rpc_client.request("state_getMetadata", None).await;
            match res {
                Ok(res) => {
                    let _ = cmd.kill();
                    break res
                }
                _ => {
                    thread::sleep(time::Duration::from_secs(1));
                    retries += 1;
                }
            };
        }
    };

    // Save metadata to a file:
    let out_dir = env::var_os("OUT_DIR").unwrap();
    let metadata_path = Path::new(&out_dir).join("metadata.scale");
    fs::write(&metadata_path, &metadata_bytes.0).expect("Couldn't write metadata output");

    // Write out our expression to generate the runtime API to a file. Ideally, we'd just write this code
    // in lib.rs, but we must pass a string literal (and not `concat!(..)`) as an arg to runtime_metadata_path,
    // and so we need to spit it out here and include it verbatim instead.
    let runtime_api_contents = format!(
        r#"
        #[subxt::subxt(
            runtime_metadata_path = "{}",
            generated_type_derives = "Debug, Eq, PartialEq"
        )]
        pub mod node_runtime {{
            #[subxt(substitute_type = "sp_arithmetic::per_things::Perbill")]
            use sp_runtime::Perbill;
        }}
    "#,
        metadata_path
            .to_str()
            .expect("Path to metadata should be stringifiable")
    );
    let runtime_path = Path::new(&out_dir).join("runtime.rs");
    fs::write(&runtime_path, runtime_api_contents)
        .expect("Couldn't write runtime rust output");

    // Re-build if we point to a different substrate binary:
    println!("cargo:rerun-if-env-changed={}", SUBSTRATE_BIN_ENV_VAR);
    // Re-build if this file changes:
    println!("cargo:rerun-if-changed=build.rs");
}

/// Returns the next open port, or None if no port found in range.
fn next_open_port() -> Option<u16> {
    /// The start of the port range to scan.
    const START_PORT: u16 = 9900;
    /// The end of the port range to scan.
    const END_PORT: u16 = 10000;
    /// The maximum number of ports to scan before giving up.
    const MAX_PORTS: u16 = 1000;

    let next_port: AtomicU16 = AtomicU16::new(START_PORT);
    let mut ports_scanned = 0u16;
    loop {
        // Loop back from the beginning if needed
        let _ = next_port.compare_exchange(
            END_PORT,
            START_PORT,
            Ordering::SeqCst,
            Ordering::SeqCst,
        );
        let next = next_port.fetch_add(1, Ordering::SeqCst);
        if TcpListener::bind(("0.0.0.0", next)).is_ok() {
            return Some(next)
        }
        ports_scanned += 1;
        if ports_scanned == MAX_PORTS {
            return None
        }
    }
}

/// If the substrate process isn't explicilty killed on drop,
/// it seems that panics that occur while the command is running
/// will leave it running and block the build step from ever finishing.
/// Wrapping it in this prevents this from happening.
struct KillOnDrop(std::process::Child);

impl Deref for KillOnDrop {
    type Target = std::process::Child;
    fn deref(&self) -> &Self::Target {
        &self.0
    }
}
impl DerefMut for KillOnDrop {
    fn deref_mut(&mut self) -> &mut Self::Target {
        &mut self.0
    }
}
impl Drop for KillOnDrop {
    fn drop(&mut self) {
        let _ = self.0.kill();
    }
}<|MERGE_RESOLUTION|>--- conflicted
+++ resolved
@@ -67,14 +67,10 @@
     let metadata_bytes: sp_core::Bytes = {
         const MAX_RETRIES: usize = 20;
         let mut retries = 0;
-<<<<<<< HEAD
-        let mut wait_secs = 1;
         let rpc_client = HttpClientBuilder::default()
             .build(&format!("http://localhost:{}", port))
             .expect("valid URL; qed");
 
-=======
->>>>>>> 4ca50ef8
         loop {
             if retries >= MAX_RETRIES {
                 panic!("Cannot connect to substrate node after {} retries", retries);
