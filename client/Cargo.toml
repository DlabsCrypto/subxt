[package]
name = "substrate-subxt-client"
version = "0.2.0"
authors = ["David Craven <david@craven.ch>", "Parity Technologies <admin@parity.io>"]
edition = "2018"

license = "GPL-3.0"
repository = "https://github.com/paritytech/substrate-subxt"
documentation = "https://docs.rs/substrate-subxt-client"
homepage = "https://www.parity.io/"
description = "Embed a substrate node into your subxt application."
keywords = ["parity", "substrate", "blockchain"]

[dependencies]
async-std = "=1.5.0"
futures = { version = "0.3.5", features = ["compat"], package = "futures" }
futures01 = { package = "futures", version = "0.1.29" }
jsonrpsee = "0.1.0"
log = "0.4.8"
sc-network = { version = "0.8.0-rc4", default-features = false }
sc-service = { version = "0.8.0-rc4", default-features = false }
serde_json = "1.0.55"
<<<<<<< HEAD
sp-keyring = { version = "2.0.0-rc4", package = "sp-keyring" }
=======
sp-keyring = "2.0.0-rc4"
>>>>>>> 4265dd6a
thiserror = "1.0.20"

[dev-dependencies]
async-std = { version = "=1.5.0", features = ["attributes"] }
env_logger = "0.7.1"
substrate-subxt = { path = ".." }
tempdir = "0.3.7"
test-node = { path = "../test-node" }<|MERGE_RESOLUTION|>--- conflicted
+++ resolved
@@ -20,11 +20,7 @@
 sc-network = { version = "0.8.0-rc4", default-features = false }
 sc-service = { version = "0.8.0-rc4", default-features = false }
 serde_json = "1.0.55"
-<<<<<<< HEAD
-sp-keyring = { version = "2.0.0-rc4", package = "sp-keyring" }
-=======
 sp-keyring = "2.0.0-rc4"
->>>>>>> 4265dd6a
 thiserror = "1.0.20"
 
 [dev-dependencies]
